[tox]
envlist = unit,driver,style,py3clean,py3unit,py3driver
skipsdist = True

[testenv]
basepython = python2.7
sitepackages = True
passenv = HOME CHIRP_TESTS CHIRP_TESTIMG
whitelist_externals = bash
deps = future

[testenv:unit]
deps =
    pytest
    mox
    mock
    future
    pytest-xdist
commands =
    pytest --disable-warnings -v tests/unit {posargs}
    python ./share/make_supported.py /dev/null

[testenv:driver]
deps =
    future
    pytest
    pytest-xdist
commands =
    pytest --disable-warnings -v tests/test_drivers.py {posargs}

[testenv:style]
basepython = python3
sitepackages = False
deps =
    pep8
    future
commands =
<<<<<<< HEAD
    python3 ./tools/cpep8.py

[textenv:py3clean]
commands =
    py3clean chirp tests

[testenv:py3unit]
basepython = python3
sitepackages = False
setenv =
    PYTHONPATH=../..
deps =
    -rrequirements.txt
    -rtest-requirements.txt
commands =
    pytest --disable-warnings -v tests/unit {posargs}

[testenv:py3driver]
basepython = python3
sitepackages = False
setenv =
    PYTHONPATH=../..
    CHIRP_DEBUG=y
deps = {[testenv:py3unit]deps}
commands =
    pytest --disable-warnings -v tests/test_drivers.py {posargs}

[pytest]
xfail_strict = true
=======
    python ./tools/cpep8.py

[testenv:makesupported]
commands =
    python share/make_supported.py model_support.html
>>>>>>> 83a70ea2
<|MERGE_RESOLUTION|>--- conflicted
+++ resolved
@@ -35,7 +35,6 @@
     pep8
     future
 commands =
-<<<<<<< HEAD
     python3 ./tools/cpep8.py
 
 [textenv:py3clean]
@@ -65,10 +64,7 @@
 
 [pytest]
 xfail_strict = true
-=======
-    python ./tools/cpep8.py
 
 [testenv:makesupported]
 commands =
-    python share/make_supported.py model_support.html
->>>>>>> 83a70ea2
+    python3 share/make_supported.py model_support.html